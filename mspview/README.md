--- conflicted
+++ resolved
@@ -9,11 +9,7 @@
 ### TODO :
 
 * [X] Implement automatic reconnection
-<<<<<<< HEAD
-* [ ] Add timestamp to sensor data struct
-=======
 * [X] Add timestamp to sensor data struct
->>>>>>> 0fac21a8
 
 
 ## The GUI
